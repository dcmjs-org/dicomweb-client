--- conflicted
+++ resolved
@@ -332,8 +332,6 @@
       if (!('seriesInstanceUID' in options)) {
         console.error('Series Instance UID is required for retrieval of series metadata');
       }
-<<<<<<< HEAD
-
       console.log(`retrieve metadata of series ${seriesInstanceUID}`);    
       const url = this.baseURL +
         '/studies/' + options.studyInstanceUID +
@@ -342,15 +340,6 @@
       return(this._httpGetApplicationJson(url));
     }
 
-=======
-      const url = this.baseURL +
-        '/studies/' + options.studyInstanceUID +
-        '/series/' + options.seriesInstanceUID +
-        '/metadata';
-      return(this._httpGetApplicationJson(url));
-    }
-
->>>>>>> ceb392ac
     /**
      * Searches for DICOM instances.
      * @param {Object} options optional DICOM identifiers (choices: "studyInstanceUID", "seriesInstanceUID")
@@ -369,19 +358,11 @@
         }
       } else {
        console.log('search for instances');
-<<<<<<< HEAD
       }
       url += '/instances';
       if ('queryParams' in options) {
           url += DICOMwebClient._parseQueryParameters(options.queryParams);
       }
-=======
-      }
-      url += '/instances';
-      if ('queryParams' in options) {
-          url += DICOMwebClient._parseQueryParameters(options.queryParams);
-      }
->>>>>>> ceb392ac
       return(this._httpGetApplicationJson(url));
     }
 
@@ -495,19 +476,11 @@
     storeInstances(options) {
       if (!('datasets' in options)) {
         console.error('datasets are required for storing');
-<<<<<<< HEAD
       }
       let url = this.baseURL;
       if ('studyInstanceUID' in options) {
         url += '/studies/' + options.studyInstanceUID;
       }
-=======
-      }
-      let url = this.baseURL;
-      if ('studyInstanceUID' in options) {
-        url += '/studies/' + options.studyInstanceUID;
-      }
->>>>>>> ceb392ac
       console.error('storing instances is not yet implemented');
       // TODO
     }
