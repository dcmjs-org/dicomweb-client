--- conflicted
+++ resolved
@@ -7,11 +7,7 @@
 
 jobs:
   publish-package:
-<<<<<<< HEAD
-    runs-on: ubuntu-latest
-=======
     runs-on: ubuntu:latest
->>>>>>> 214a9ab3
     environment: publish
 
     steps:
