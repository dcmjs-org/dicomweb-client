--- conflicted
+++ resolved
@@ -49,14 +49,11 @@
 });
 ```
 
-<<<<<<< HEAD
 ## Configuration Options
 The API can be configured with a number of custom configuration options to control the requests.  These are:
 * url to retrieve from for the base requests
 * singlepart, either true or a set of parts from `bulkdata,image,video` to request as single part responses
 * headers to add to the retrieve
-=======
-An optional, custom `XMLHttpRequest` can be passed to `storeInstances` as a property of the `options` parameter. When present, instead of creating a new `XMLHttpRequest` instance, the passed instance is used instead. One use of this would be to track the progress of a DICOM store and/or cancel it. 
 
 See the js snippet below for an example of where the upload's percentage progress is output to the console.
 
@@ -91,7 +88,6 @@
 client.storeInstances(storeInstancesOptions).then( () => console.log("storeInstances completed successfully.") );
 
 ```
->>>>>>> eb43b1bc
 
 ## For maintainers
 
