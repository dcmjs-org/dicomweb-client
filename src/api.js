--- conflicted
+++ resolved
@@ -246,7 +246,7 @@
             } else if (request.responseType === 'arraybuffer') {
               resolve([request.response]);
             } else {
-              resolve(request.response);
+            resolve(request.response);
             }
           } else if (request.status === 202) {
             if (this.verbose) {
@@ -859,16 +859,16 @@
   }
 
   /**
-   * Builds an accept header field value for HTTP GET multipart request
+     * Builds an accept header field value for HTTP GET multipart request
    * messages.  Will throw an exception if no media types are found which are acceptable,
    * but will only log a verbose level message when types are specified which are
    * not acceptable.  This allows requesting several types with having to know
    * whether they are all acceptable or not.
-   *
-   * @param {Object[]} mediaTypes - Acceptable media types
-   * @param {Object[]} supportedMediaTypes - Supported media types
-   * @private
-   */
+     *
+     * @param {Object[]} mediaTypes - Acceptable media types
+     * @param {Object[]} supportedMediaTypes - Supported media types
+     * @private
+     */
   static _buildMultipartAcceptHeaderFieldValue(
     mediaTypes,
     supportedMediaTypes,
@@ -946,9 +946,9 @@
       ) {
         if( this.verbose ) {
           console.warn(
-            `Media type ${mediaType} is not supported for requested resource`,
-          );
-        }
+          `Media type ${mediaType} is not supported for requested resource`,
+        );
+      }
         return;
       }
 
@@ -1384,7 +1384,7 @@
     );
   }
 
- /**
+  /**
  * Element in mediaTypes parameter
  * @typedef {Object} MediaType
  * @param {String} [MediaType.mediaType] - ie 'image/jpeg', 'image/png'...
@@ -1928,11 +1928,8 @@
    *
    * @param {Object} options
    * @param {string} options.BulkDataURI to retrieve
-<<<<<<< HEAD
-=======
    * @param {Array}  options.mediaTypes to use to fetch the URI
    * @param {string} options.byteRange to request a sub-range (only valid on single part)
->>>>>>> e81c2fdb
    * @returns {Promise<Array>} Bulkdata parts
    */
   retrieveBulkData(options) {
@@ -1957,30 +1954,30 @@
 
         if (commonMediaType==='image/') {
           return this._httpGetMultipartImage(
-            url,
-            mediaTypes,
-            byteRange,
+        url,
+        mediaTypes,
+        byteRange,
             false,
             false,
             progressCallback,
             withCredentials,
-          );
-        }
+      );
+    }
       } catch(e) {
         // No-op - this happens sometimes if trying to fetch the specific desired type but want to fallback to octet-stream
       }
     }
 
     // Just use the media types provided
-    return this._httpGetMultipartApplicationOctetStream(
-      url,
-      mediaTypes,
-      byteRange,
+      return this._httpGetMultipartApplicationOctetStream(
+        url,
+        mediaTypes,
+        byteRange,
       false,
       progressCallback,
       withCredentials,
-    );
-  }
+      );
+    }
 
   /**
    * Stores DICOM Instances.
