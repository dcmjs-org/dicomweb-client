import { multipartEncode, multipartDecode } from "./message.js";

function isObject(obj) {
  return typeof obj === "object" && obj !== null;
}

function isEmptyObject(obj) {
  return Object.keys(obj).length === 0 && obj.constructor === Object;
}

function validRequestHooks(requestHooks) {
  const isValid = Array.isArray(requestHooks) && requestHooks.every(requestHook => 
    typeof requestHook === 'function' && requestHook.length === 2
  );

  if (!isValid) {
    console.warn('Request hooks should have the following signature: function requestHook(request, metadata) { return request; }');
  }

  return isValid;
}

const getFirstResult = result => result[0];
const getFirstResultIfLengthGtOne = result => {
  if (result.length > 1) {
    return result;
  }

  return result[0]
};

const MEDIATYPES = {
  DICOM: "application/dicom",
  DICOM_JSON: "application/dicom+json",
  OCTET_STREAM: "application/octet-stream",
  PDF: "application/pdf",
  JPEG: "image/jpeg",
  PNG: "image/png"
};

/**
 * A callback with the request instance and metadata information
 * of the currently request being executed that should necessarily
 * return the given request optionally modified.
 * @typedef {function} RequestHook
 * @param {XMLHttpRequest} request - The original XMLHttpRequest instance.
 * @param {object} metadata - The metadata used by the request.
 */

/**
 * Class for interacting with DICOMweb RESTful services.
 */
class DICOMwebClient {
  /**
   * @constructor
   * @param {Object} options
   * @param {String} options.url - URL of the DICOMweb RESTful Service endpoint
   * @param {String} options.username - Username
   * @param {String} options.password - Password
   * @param {Object} options.headers - HTTP headers
   * @param {Array.<RequestHook>} options.requestHooks - Request hooks.
   */
  constructor(options) {
    this.baseURL = options.url;
    if (!this.baseURL) {
      console.error("no DICOMweb base url provided - calls will fail");
    }

    if ("username" in options) {
      this.username = options.username;
      if (!("password" in options)) {
        console.error(
          "no password provided to authenticate with DICOMweb service"
        );
      }
      this.password = options.password;
    }

    if ("qidoURLPrefix" in options) {
      console.log(`use URL prefix for QIDO-RS: ${options.qidoURLPrefix}`);
      this.qidoURL = `${this.baseURL}/${options.qidoURLPrefix}`;
    } else {
      this.qidoURL = this.baseURL;
    }

    if ("wadoURLPrefix" in options) {
      console.log(`use URL prefix for WADO-RS: ${options.wadoURLPrefix}`);
      this.wadoURL = `${this.baseURL}/${options.wadoURLPrefix}`;
    } else {
      this.wadoURL = this.baseURL;
    }

    if ("stowURLPrefix" in options) {
      console.log(`use URL prefix for STOW-RS: ${options.stowURLPrefix}`);
      this.stowURL = `${this.baseURL}/${options.stowURLPrefix}`;
    } else {
      this.stowURL = this.baseURL;
    }

    if ("requestHooks" in options) {
      this.requestHooks = options.requestHooks;
    }

    // Headers to pass to requests.
    this.headers = options.headers || {};

    // Optional error interceptor callback to handle any failed request.
    this.errorInterceptor = options.errorInterceptor || function() {};
  }

  static _parseQueryParameters(params = {}) {
    let queryString = "?";
    Object.keys(params).forEach((key, index) => {
      if (index !== 0) {
        queryString += "&";
      }
      queryString += `${key}=${encodeURIComponent(params[key])}`;
    });
    return queryString;
  }

  /**
   * Performs an HTTP request.
   *
   * @param {String} url
   * @param {String} method
   * @param {Object} headers
   * @param {Object} options
   * @param {Array.<RequestHook>} options.requestHooks - Request hooks.
   * @return {*}
   * @private
   */
  _httpRequest(url, method, headers, options = {}) {

    const { errorInterceptor, requestHooks } = this;

    return new Promise((resolve, reject) => {
      let request = new XMLHttpRequest();
      request.open(method, url, true);
      if ("responseType" in options) {
        request.responseType = options.responseType;
      }

      if (typeof headers === "object") {
        Object.keys(headers).forEach(key => {
          request.setRequestHeader(key, headers[key]);
        });
      }

      // now add custom headers from the user
      // (e.g. access tokens)
      const userHeaders = this.headers;
      Object.keys(userHeaders).forEach(key => {
        request.setRequestHeader(key, userHeaders[key]);
      });

      // Event triggered when upload starts
      request.onloadstart = function onloadstart() {
        // console.log('upload started: ', url)
      };

      // Event triggered when upload ends
      request.onloadend = function onloadend() {
        // console.log('upload finished')
      };

      // Handle response message
      request.onreadystatechange = function onreadystatechange() {
        if (request.readyState === 4) {
          if (request.status === 200) {
            resolve(request.response);
          } else if (request.status === 202) {
            console.warn("some resources already existed: ", request);
            resolve(request.response);
          } else if (request.status === 204) {
            console.warn("empty response for request: ", request);
            resolve([]);
          } else {
            console.error("request failed: ", request);
            const error = new Error("request failed");
            error.request = request;
            error.response = request.response;
            error.status = request.status;
            console.error(error);
            console.error(error.response);

            errorInterceptor(error);

            reject(error);
          }
        }
      };

      // Event triggered while download progresses
      if ("progressCallback" in options) {
        if (typeof options.progressCallback === "function") {
          request.onprogress = options.progressCallback;
        }
      }

<<<<<<< HEAD
      if (requestHooks && validRequestHooks(requestHooks)) { 
        const metadata = { method, url };
        const pipeRequestHooks = functions => (args) => functions.reduce((args, fn) => fn(args, metadata), args);
        const pipedRequest = pipeRequestHooks(requestHooks);
        request = pipedRequest(request);
      }

=======
      // Add withCredentials to request if needed
      if ("withCredentials" in options) {
        if (options.withCredentials) {
          request.withCredentials = true;
        }
      }


>>>>>>> b308c592
      if ("data" in options) {
        request.send(options.data);
      } else {
        request.send();
      }
    });
  }

  /**
   * Performs an HTTP GET request.
   *
   * @param {String} url
   * @param {Object} headers
   * @param {Object} responseType
   * @param {Function} progressCallback
   * @return {*}
   * @private
   */
<<<<<<< HEAD
  _httpGet(url, headers, responseType, progressCallback) {
    return this._httpRequest(url, "get", headers, { 
      responseType, 
      progressCallback 
=======
  _httpGet(url, headers, responseType, progressCallback, withCredentials) {
    return this._httpRequest(url, "get", headers, {
      responseType,
      progressCallback,
      withCredentials
>>>>>>> b308c592
    });
  }

  /**
   * Performs an HTTP GET request that accepts a message with application/json
   * media type.
   *
   * @param {String} url
   * @param {Object} params
   * @param {Function} progressCallback
   * @return {*}
   * @private
   */
  _httpGetApplicationJson(url, params = {}, progressCallback, withCredentials) {
    let urlWithQueryParams = url;

    if (typeof params === "object") {
      if (!isEmptyObject(params)) {
        urlWithQueryParams += DICOMwebClient._parseQueryParameters(params);
      }
    }
    const headers = { Accept: MEDIATYPES.DICOM_JSON };
    const responseType = "json";
    return this._httpGet(
      urlWithQueryParams,
      headers,
      responseType,
      progressCallback,
      withCredentials
    );
  }

  /**
   * Performs an HTTP GET request that accepts a message with application/pdf
   * media type.
   *
   * @param {String} url
   * @param {Object} params
   * @param {Function} progressCallback
   * @return {*}
   * @private
   */
  _httpGetApplicationPdf(url, params = {}, progressCallback, withCredentials) {
    let urlWithQueryParams = url;

    if (typeof params === "object") {
      if (!isEmptyObject(params)) {
        urlWithQueryParams += DICOMwebClient._parseQueryParameters(params);
      }
    }
    const headers = { Accept: MEDIATYPES.PDF };
    const responseType = "json";
    return this._httpGet(
      urlWithQueryParams,
      headers,
      responseType,
      progressCallback,
      withCredentials
    );
  }

  /**
   * Performs an HTTP GET request that accepts a message with an image
   media type.
   *
   * @param {String} url
   * @param {Object[]} mediaTypes
   * @param {Object} params
   * @param {Function} progressCallback
   * @return {*}
   * @private
   */
  _httpGetImage(url, mediaTypes, params = {}, progressCallback, withCredentials) {
    let urlWithQueryParams = url;

    if (typeof params === "object") {
      if (!isEmptyObject(params)) {
        urlWithQueryParams += DICOMwebClient._parseQueryParameters(params);
      }
    }

    const supportedMediaTypes = [
      "image/",
      "image/*",
      "image/jpeg",
      "image/jp2",
      "image/gif",
      "image/png"
    ];

    const acceptHeaderFieldValue = DICOMwebClient._buildAcceptHeaderFieldValue(
      mediaTypes,
      supportedMediaTypes
    );
    const headers = { Accept: acceptHeaderFieldValue };
    const responseType = "arraybuffer";
    return this._httpGet(
      urlWithQueryParams,
      headers,
      responseType,
      progressCallback,
      withCredentials
    );
  }

  /**
   * Performs an HTTP GET request that accepts a message with a text
   media type.
   *
   * @param {String} url
   * @param {Object[]} mediaTypes
   * @param {Object} params
   * @param {Function} progressCallback
   * @return {*}
   * @private
   */
  _httpGetText(url, mediaTypes, params = {}, progressCallback, withCredentials) {
    let urlWithQueryParams = url;

    if (typeof params === "object") {
      if (!isEmptyObject(params)) {
        urlWithQueryParams += DICOMwebClient._parseQueryParameters(params);
      }
    }

    const supportedMediaTypes = [
      "text/",
      "text/*",
      "text/html",
      "text/plain",
      "text/rtf",
      "text/xml"
    ];

    const acceptHeaderFieldValue = DICOMwebClient._buildAcceptHeaderFieldValue(
      mediaTypes,
      supportedMediaTypes
    );
    const headers = { Accept: acceptHeaderFieldValue };
    const responseType = "arraybuffer";
    return this._httpGet(
      urlWithQueryParams,
      headers,
      responseType,
      progressCallback,
      withCredentials
    );
  }

  /**
   * Performs an HTTP GET request that accepts a message with a video
   media type.
   *
   * @param {String} url
   * @param {Object[]} mediaTypes
   * @param {Object} params
   * @param {Function} progressCallback
   * @return {*}
   * @private
   */
  _httpGetVideo(url, mediaTypes, params = {}, progressCallback, withCredentials) {
    let urlWithQueryParams = url;

    if (typeof params === "object") {
      if (!isEmptyObject(params)) {
        urlWithQueryParams += DICOMwebClient._parseQueryParameters(params);
      }
    }

    const supportedMediaTypes = [
      "video/",
      "video/*",
      "video/mpeg",
      "video/mp4",
      "video/H265"
    ];

    const acceptHeaderFieldValue = DICOMwebClient._buildAcceptHeaderFieldValue(
      mediaTypes,
      supportedMediaTypes
    );
    const headers = { Accept: acceptHeaderFieldValue };
    const responseType = "arraybuffer";
    return this._httpGet(
      urlWithQueryParams,
      headers,
      responseType,
      progressCallback,
      withCredentials
    );
  }

  /**
   * Asserts that a given media type is valid.
   *
   * @params {String} mediaType media type
   */
  static _assertMediaTypeIsValid(mediaType) {
    if (!mediaType) {
      throw new Error(`Not a valid media type: ${mediaType}`);
    }

    const sepIndex = mediaType.indexOf("/");
    if (sepIndex === -1) {
      throw new Error(`Not a valid media type: ${mediaType}`);
    }

    const mediaTypeType = mediaType.slice(0, sepIndex);
    const types = ["application", "image", "text", "video"];
    if (!types.includes(mediaTypeType)) {
      throw new Error(`Not a valid media type: ${mediaType}`);
    }

    if (mediaType.slice(sepIndex + 1).includes("/")) {
      throw new Error(`Not a valid media type: ${mediaType}`);
    }
  }

  /**
   * Performs an HTTP GET request that accepts a multipart message with an image media type.
   *
   * @param {String} url - Unique resource locator
   * @param {Object[]} mediaTypes - Acceptable media types and optionally the UIDs of the
   corresponding transfer syntaxes
   * @param {Array} byteRange - Start and end of byte range
   * @param {Object} params - Additional HTTP GET query parameters
   * @param {Boolean} rendered - Whether resource should be requested using rendered media types
   * @param {Function} progressCallback
   * @private
   * @returns {Promise<Array>} Content of HTTP message body parts
   */
  _httpGetMultipartImage(
    url,
    mediaTypes,
    byteRange,
    params,
    rendered = false,
    progressCallback,
    withCredentials
  ) {
    const headers = {};
    let supportedMediaTypes;
    if (rendered) {
      supportedMediaTypes = [
        "image/jpeg",
        "image/gif",
        "image/png",
        "image/jp2"
      ];
    } else {
      supportedMediaTypes = {
        "1.2.840.10008.1.2.5": ["image/x-dicom-rle"],
        "1.2.840.10008.1.2.4.50": ["image/jpeg"],
        "1.2.840.10008.1.2.4.51": ["image/jpeg"],
        "1.2.840.10008.1.2.4.57": ["image/jpeg"],
        "1.2.840.10008.1.2.4.70": ["image/jpeg"],
        "1.2.840.10008.1.2.4.80": ["image/x-jls", "image/jls"],
        "1.2.840.10008.1.2.4.81": ["image/x-jls", "image/jls"],
        "1.2.840.10008.1.2.4.90": ["image/jp2"],
        "1.2.840.10008.1.2.4.91": ["image/jp2"],
        "1.2.840.10008.1.2.4.92": ["image/jpx"],
        "1.2.840.10008.1.2.4.93": ["image/jpx"]
      };

      if (byteRange) {
        headers.Range = DICOMwebClient._buildRangeHeaderFieldValue(byteRange);
      }
    }

    headers.Accept = DICOMwebClient._buildMultipartAcceptHeaderFieldValue(
      mediaTypes,
      supportedMediaTypes
    );

    return this._httpGet(url, headers, "arraybuffer", progressCallback, withCredentials).then(
      multipartDecode
    );
  }

  /**
   * Performs an HTTP GET request that accepts a multipart message with a video media type.
   *
   * @param {String} url - Unique resource locator
   * @param {Object[]} mediaTypes - Acceptable media types and optionally the UIDs of the
   corresponding transfer syntaxes
   * @param {Array} byteRange - Start and end of byte range
   * @param {Object} params - Additional HTTP GET query parameters
   * @param {Boolean} rendered - Whether resource should be requested using rendered media types
   * @param {Function} progressCallback
   * @private
   * @returns {Promise<Array>} Content of HTTP message body parts
   */
  _httpGetMultipartVideo(
    url,
    mediaTypes,
    byteRange,
    params,
    rendered = false,
    progressCallback,
    withCredentials
  ) {
    const headers = {};
    let supportedMediaTypes;
    if (rendered) {
      supportedMediaTypes = [
        "video/",
        "video/*",
        "video/mpeg2",
        "video/mp4",
        "video/H265"
      ];
    } else {
      supportedMediaTypes = {
        "1.2.840.10008.1.2.4.100": ["video/mpeg2"],
        "1.2.840.10008.1.2.4.101": ["video/mpeg2"],
        "1.2.840.10008.1.2.4.102": ["video/mp4"],
        "1.2.840.10008.1.2.4.103": ["video/mp4"],
        "1.2.840.10008.1.2.4.104": ["video/mp4"],
        "1.2.840.10008.1.2.4.105": ["video/mp4"],
        "1.2.840.10008.1.2.4.106": ["video/mp4"]
      };

      if (byteRange) {
        headers.Range = DICOMwebClient._buildRangeHeaderFieldValue(byteRange);
      }
    }

    headers.Accept = DICOMwebClient._buildMultipartAcceptHeaderFieldValue(
      mediaTypes,
      supportedMediaTypes
    );

    return this._httpGet(url, headers, "arraybuffer", progressCallback, withCredentials).then(
      multipartDecode
    );
  }

  /**
   * Performs an HTTP GET request that accepts a multipart message with a application/dicom media type.
   *
   * @param {String} url - Unique resource locator
   * @param {Object[]} mediaTypes - Acceptable media types and optionally the UIDs of the
   corresponding transfer syntaxes
   * @param {Object} params - Additional HTTP GET query parameters
   * @param {Function} progressCallback
   * @private
   * @returns {Promise<Array>} Content of HTTP message body parts
   */
  _httpGetMultipartApplicationDicom(url, mediaTypes, params, progressCallback, withCredentials) {
    const headers = {};
    const defaultMediaType = "application/dicom";
    const supportedMediaTypes = {
      "1.2.840.10008.1.2.1": [defaultMediaType],
      "1.2.840.10008.1.2.5": [defaultMediaType],
      "1.2.840.10008.1.2.4.50": [defaultMediaType],
      "1.2.840.10008.1.2.4.51": [defaultMediaType],
      "1.2.840.10008.1.2.4.57": [defaultMediaType],
      "1.2.840.10008.1.2.4.70": [defaultMediaType],
      "1.2.840.10008.1.2.4.80": [defaultMediaType],
      "1.2.840.10008.1.2.4.81": [defaultMediaType],
      "1.2.840.10008.1.2.4.90": [defaultMediaType],
      "1.2.840.10008.1.2.4.91": [defaultMediaType],
      "1.2.840.10008.1.2.4.92": [defaultMediaType],
      "1.2.840.10008.1.2.4.93": [defaultMediaType],
      "1.2.840.10008.1.2.4.100": [defaultMediaType],
      "1.2.840.10008.1.2.4.101": [defaultMediaType],
      "1.2.840.10008.1.2.4.102": [defaultMediaType],
      "1.2.840.10008.1.2.4.103": [defaultMediaType],
      "1.2.840.10008.1.2.4.104": [defaultMediaType],
      "1.2.840.10008.1.2.4.105": [defaultMediaType],
      "1.2.840.10008.1.2.4.106": [defaultMediaType]
    };

    let acceptableMediaTypes = mediaTypes;
    if (!mediaTypes) {
      acceptableMediaTypes = [{ mediaType: defaultMediaType }];
    }

    headers.Accept = DICOMwebClient._buildMultipartAcceptHeaderFieldValue(
      acceptableMediaTypes,
      supportedMediaTypes
    );

    return this._httpGet(url, headers, "arraybuffer", progressCallback, withCredentials).then(
      multipartDecode
    );
  }

  /**
   * Performs an HTTP GET request that accepts a multipart message with a application/octet-stream media type.
   *
   * @param {String} url - Unique resource locator
   * @param {Object[]} mediaTypes - Acceptable media types and optionally the UIDs of the
   corresponding transfer syntaxes
   * @param {Array} byteRange start and end of byte range
   * @param {Object} params - Additional HTTP GET query parameters
   * @param {Function} progressCallback
   * @private
   * @returns {Promise<Array>} Content of HTTP message body parts
   */
  _httpGetMultipartApplicationOctetStream(
    url,
    mediaTypes,
    byteRange,
    params,
    progressCallback,
    withCredentials
  ) {
    const headers = {};
    const defaultMediaType = "application/octet-stream";
    const supportedMediaTypes = {
      "1.2.840.10008.1.2.1": [defaultMediaType]
    };

    let acceptableMediaTypes = mediaTypes;
    if (!mediaTypes) {
      acceptableMediaTypes = [{ mediaType: defaultMediaType }];
    }

    if (byteRange) {
      headers.Range = DICOMwebClient._buildRangeHeaderFieldValue(byteRange);
    }

    headers.Accept = DICOMwebClient._buildMultipartAcceptHeaderFieldValue(
      acceptableMediaTypes,
      supportedMediaTypes
    );

    return this._httpGet(url, headers, "arraybuffer", progressCallback, withCredentials).then(
      multipartDecode
    );
  }

  /**
   * Performs an HTTP POST request.
   *
   * @param {String} url - Unique resource locator
   * @param {Object} headers - HTTP header fields
   * @param {Array} data - Data that should be stored
   * @param {Function} progressCallback
   * @private
   * @returns {Promise} Response
   */
<<<<<<< HEAD
  _httpPost(url, headers, data, progressCallback) {
    return this._httpRequest(url, "post", headers, { 
      data, 
      progressCallback 
=======
  _httpPost(url, headers, data, progressCallback, withCredentials) {
    return this._httpRequest(url, "post", headers, {
      data,
      progressCallback,
      withCredentials
>>>>>>> b308c592
    });
  }

  /**
   * Performs an HTTP POST request with content-type application/dicom+json.
   *
   * @param {String} url - Unique resource locator
   * @param {Object} headers - HTTP header fields
   * @param {Array} data - Data that should be stored
   * @param {Function} progressCallback
   * @private
   * @returns {Promise} Response
   */
  _httpPostApplicationJson(url, data, progressCallback, withCredentials) {
    const headers = { "Content-Type": MEDIATYPES.DICOM_JSON };
    return this._httpPost(url, headers, data, progressCallback, withCredentials);
  }

  /**
   * Parses media type and extracts its type and subtype.
   *
   * @param {String} mediaType - HTTP media type (e.g. image/jpeg)
   * @private
   * @returns {String[]} Media type and subtype
   */
  static _parseMediaType(mediaType) {
    DICOMwebClient._assertMediaTypeIsValid(mediaType);

    return mediaType.split("/");
  }

  /**
   * Builds an accept header field value for HTTP GET request messages.
   *
   * @param {Object[]} mediaTypes - Acceptable media types
   * @param {Object[]} supportedMediaTypes - Supported media types
   * @return {*}
   * @private
   */
  static _buildAcceptHeaderFieldValue(mediaTypes, supportedMediaTypes) {
    if (!Array.isArray(mediaTypes)) {
      throw new Error("Acceptable media types must be provided as an Array");
    }

    const fieldValueParts = mediaTypes.map(item => {
      const { mediaType } = item;

      DICOMwebClient._assertMediaTypeIsValid(mediaType);
      if (!supportedMediaTypes.includes(mediaType)) {
        throw new Error(
          `Media type ${mediaType} is not supported for requested resource`
        );
      }

      return mediaType;
    });

    return fieldValueParts.join(", ");
  }

  /**
     * Builds an accept header field value for HTTP GET multipart request
     messages.
     *
     * @param {Object[]} mediaTypes - Acceptable media types
     * @param {Object[]} supportedMediaTypes - Supported media types
     * @private
     */
  static _buildMultipartAcceptHeaderFieldValue(
    mediaTypes,
    supportedMediaTypes
  ) {
    if (!Array.isArray(mediaTypes)) {
      throw new Error("Acceptable media types must be provided as an Array");
    }

    if (!Array.isArray(supportedMediaTypes) && !isObject(supportedMediaTypes)) {
      throw new Error(
        "Supported media types must be provided as an Array or an Object"
      );
    }

    const fieldValueParts = [];

    mediaTypes.forEach(item => {
      const { transferSyntaxUID, mediaType } = item;
      DICOMwebClient._assertMediaTypeIsValid(mediaType);
      let fieldValue = `multipart/related; type="${mediaType}"`;

      if (isObject(supportedMediaTypes)) {
        // SupportedMediaTypes is a lookup table that maps Transfer Syntax UID
        // to one or more Media Types
        if (!Object.values(supportedMediaTypes).flat(1).includes(mediaType)) {
          if (!mediaType.endsWith("/*") || !mediaType.endsWith("/")) {
            throw new Error(
              `Media type ${mediaType} is not supported for requested resource`
            );
          }
        }

        if (transferSyntaxUID) {
          if (transferSyntaxUID !== "*") {
            if (!Object.keys(supportedMediaTypes).includes(transferSyntaxUID)) {
              throw new Error(
                `Transfer syntax ${transferSyntaxUID} is not supported for requested resource`
              );
            }

            const expectedMediaTypes = supportedMediaTypes[transferSyntaxUID];

            if (!expectedMediaTypes.includes(mediaType)) {
              const actualType = DICOMwebClient._parseMediaType(mediaType)[0];
              expectedMediaTypes.map(expectedMediaType => {
                  const expectedType = DICOMwebClient._parseMediaType(
                    expectedMediaType
                  )[0];
                  const haveSameType = actualType === expectedType;

                  if (
                    haveSameType &&
                    (mediaType.endsWith("/*") || mediaType.endsWith("/"))
                  ) {
                    return;
                  }

                  throw new Error(
                    `Transfer syntax ${transferSyntaxUID} is not supported for requested resource`
                  );
              })
            }
          }

          fieldValue += `; transfer-syntax=${transferSyntaxUID}`;
        }
      } else if (
        Array.isArray(supportedMediaTypes) &&
        !supportedMediaTypes.includes(mediaType)
      ) {
        throw new Error(
          `Media type ${mediaType} is not supported for requested resource`
        );
      }

      fieldValueParts.push(fieldValue);
    });

    return fieldValueParts.join(", ");
  }

  /**
   * Builds a range header field value for HTTP GET request messages.
   *
   * @param {Array} byteRange - Start and end of byte range
   * @returns {String} Range header field value
   * @private
   */
  static _buildRangeHeaderFieldValue(byteRange = []) {
    if (byteRange.length === 1) {
      return `bytes=${byteRange[0]}-`;
    }
    if (byteRange.length === 2) {
      return `bytes=${byteRange[0]}-${byteRange[1]}`;
    }

    return "bytes=0-";
  }

  /**
   * Gets common type of acceptable media types and asserts that only
   one type is specified. For example, ``("image/jpeg", "image/jp2")``
   will pass, but ``("image/jpeg", "video/mpeg2")`` will raise an
   exception.
   *
   * @param {String[]} mediaTypes - Acceptable media types and optionally the UIDs of the
   corresponding transfer syntaxes
   * @private
   * @returns {Array} Common media type
   */
  static _getCommonMediaType(mediaTypes) {
    if (!mediaTypes || !mediaTypes.length) {
      throw new Error("No acceptable media types provided");
    }

    const commonMediaTypes = new Set();
    mediaTypes.forEach(item => {
      const { mediaType } = item;

      if (mediaType.startsWith("application")) {
        commonMediaTypes.add(mediaType);
      } else {
        const type = DICOMwebClient._parseMediaType(mediaType)[0];

        commonMediaTypes.add(`${type}/`);
      }
    });

    if (commonMediaTypes.size === 0) {
      throw new Error("No common acceptable media type could be identified.");
    } else if (commonMediaTypes.size > 1) {
      throw new Error("Acceptable media types must have the same type.");
    }

    return Array.from(commonMediaTypes)[0];
  }

  /**
   * Searches for DICOM studies.
   *
   * @param {Object} options
   * @param {Object} [options.queryParams] - HTTP query parameters
   * @return {Object[]} Study representations (http://dicom.nema.org/medical/dicom/current/output/chtml/part18/sect_6.7.html#table_6.7.1-2)
   */
  searchForStudies(options = {}) {
    console.log("search for studies");
    let withCredentials = false;
    let url = `${this.qidoURL}/studies`;
    if ("queryParams" in options) {
      url += DICOMwebClient._parseQueryParameters(options.queryParams);
    }
    if ("withCredentials" in options) {
      if(options.withCredentials) {
        withCredentials = options.withCredentials;
      }
    }
    return this._httpGetApplicationJson(url, {}, false, withCredentials);
  }

  /**
   * Retrieves metadata for a DICOM study.
   *
   * @param {Object} options
   * @param {Object} studyInstanceUID - Study Instance UID
   * @returns {Object[]} Metadata elements in DICOM JSON format for each instance
                      belonging to the study
   */
  retrieveStudyMetadata(options) {
    if (!("studyInstanceUID" in options)) {
      throw new Error(
        "Study Instance UID is required for retrieval of study metadata"
      );
    }
    console.log(`retrieve metadata of study ${options.studyInstanceUID}`);
    const url = `${this.wadoURL}/studies/${options.studyInstanceUID}/metadata`;
    let withCredentials = false;
    if ("withCredentials" in options) {
      if(options.withCredentials) {
        withCredentials = options.withCredentials;
      }
    }
    return this._httpGetApplicationJson(url, {}, false, withCredentials);
  }

  /**
   * Searches for DICOM series.
   *
   * @param {Object} options
   * @param {Object} [options.studyInstanceUID] - Study Instance UID
   * @param {Object} [options.queryParams] - HTTP query parameters
   * @returns {Object[]} Series representations (http://dicom.nema.org/medical/dicom/current/output/chtml/part18/sect_6.7.html#table_6.7.1-2a)
   */
  searchForSeries(options = {}) {
    let url = this.qidoURL;
    if ("studyInstanceUID" in options) {
      console.log(`search series of study ${options.studyInstanceUID}`);
      url += `/studies/${options.studyInstanceUID}`;
    }
    url += "/series";
    if ("queryParams" in options) {
      url += DICOMwebClient._parseQueryParameters(options.queryParams);
    }
    let withCredentials = false;
    if ("withCredentials" in options) {
      if(options.withCredentials) {
        withCredentials = options.withCredentials;
      }
    }
    return this._httpGetApplicationJson(url, {}, false, withCredentials);
  }

  /**
   * Retrieves metadata for a DICOM series.
   *
   * @param {Object} options
   * @param {Object} options.studyInstanceUID - Study Instance UID
   * @param {Object} options.seriesInstanceUID - Series Instance UID
   * @returns {Object[]} Metadata elements in DICOM JSON format for each instance
                      belonging to the series
   */
  retrieveSeriesMetadata(options) {
    if (!("studyInstanceUID" in options)) {
      throw new Error(
        "Study Instance UID is required for retrieval of series metadata"
      );
    }
    if (!("seriesInstanceUID" in options)) {
      throw new Error(
        "Series Instance UID is required for retrieval of series metadata"
      );
    }

    console.log(`retrieve metadata of series ${options.seriesInstanceUID}`);
    const url = `${this.wadoURL}/studies/${options.studyInstanceUID}/series/${
      options.seriesInstanceUID
    }/metadata`;
    let withCredentials = false;
    if ("withCredentials" in options) {
      if(options.withCredentials) {
        withCredentials = options.withCredentials;
      }
    }
    return this._httpGetApplicationJson(url, {}, false, withCredentials);
  }

  /**
   * Searches for DICOM Instances.
   *
   * @param {Object} options
   * @param {Object} [options.studyInstanceUID] - Study Instance UID
   * @param {Object} [options.seriesInstanceUID] - Series Instance UID
   * @param {Object} [options.queryParams] - HTTP query parameters
   * @returns {Object[]} Instance representations (http://dicom.nema.org/medical/dicom/current/output/chtml/part18/sect_6.7.html#table_6.7.1-2b)
   */
  searchForInstances(options = {}) {
    let url = this.qidoURL;
    let withCredentials = false;
    if ("studyInstanceUID" in options) {
      url += `/studies/${options.studyInstanceUID}`;
      if ("seriesInstanceUID" in options) {
        console.log(
          `search for instances of series ${options.seriesInstanceUID}`
        );
        url += `/series/${options.seriesInstanceUID}`;
      } else {
        console.log(
          `search for instances of study ${options.studyInstanceUID}`
        );
      }
    } else {
      console.log("search for instances");
    }
    url += "/instances";
    if ("queryParams" in options) {
      url += DICOMwebClient._parseQueryParameters(options.queryParams);
    }
    if ("withCredentials" in options) {
      if(options.withCredentials) {
        withCredentials = options.withCredentials;
      }
    }
    return this._httpGetApplicationJson(url, {}, false, withCredentials);
  }

  /** Returns a WADO-URI URL for an instance
   *
   * @param {Object} options
   * @param {Object} options.studyInstanceUID - Study Instance UID
   * @param {Object} options.seriesInstanceUID - Series Instance UID
   * @param {Object} options.sopInstanceUID - SOP Instance UID
   * @returns {String} WADO-URI URL
   */
  buildInstanceWadoURIUrl(options) {
    if (!("studyInstanceUID" in options)) {
      throw new Error("Study Instance UID is required.");
    }
    if (!("seriesInstanceUID" in options)) {
      throw new Error("Series Instance UID is required.");
    }
    if (!("sopInstanceUID" in options)) {
      throw new Error("SOP Instance UID is required.");
    }

    const contentType = options.contentType || MEDIATYPES.DICOM;
    const transferSyntax = options.transferSyntax || "*";
    const params = [];

    params.push("requestType=WADO");
    params.push(`studyUID=${options.studyInstanceUID}`);
    params.push(`seriesUID=${options.seriesInstanceUID}`);
    params.push(`objectUID=${options.sopInstanceUID}`);
    params.push(`contentType=${contentType}`);
    params.push(`transferSyntax=${transferSyntax}`);

    const paramString = params.join("&");

    return `${this.wadoURL}?${paramString}`;
  }

  /**
   * Retrieves metadata for a DICOM Instance.
   *
   * @param {Object} options object
   * @returns {Object} metadata elements in DICOM JSON format
   */
  retrieveInstanceMetadata(options) {
    if (!("studyInstanceUID" in options)) {
      throw new Error(
        "Study Instance UID is required for retrieval of instance metadata"
      );
    }
    if (!("seriesInstanceUID" in options)) {
      throw new Error(
        "Series Instance UID is required for retrieval of instance metadata"
      );
    }
    if (!("sopInstanceUID" in options)) {
      throw new Error(
        "SOP Instance UID is required for retrieval of instance metadata"
      );
    }
    console.log(`retrieve metadata of instance ${options.sopInstanceUID}`);
    const url = `${this.wadoURL}/studies/${options.studyInstanceUID}/series/${
      options.seriesInstanceUID
    }/instances/${options.sopInstanceUID}/metadata`;
    let withCredentials = false;
    if ("withCredentials" in options) {
      if(options.withCredentials) {
        withCredentials = options.withCredentials;
      }
    }
    return this._httpGetApplicationJson(url, {}, false, withCredentials);
  }

  /**
   * Retrieves frames for a DICOM Instance.
   * @param {Object} options options object
   * @returns {Array} frame items as byte arrays of the pixel data element
   */
  retrieveInstanceFrames(options) {
    if (!("studyInstanceUID" in options)) {
      throw new Error(
        "Study Instance UID is required for retrieval of instance frames"
      );
    }
    if (!("seriesInstanceUID" in options)) {
      throw new Error(
        "Series Instance UID is required for retrieval of instance frames"
      );
    }
    if (!("sopInstanceUID" in options)) {
      throw new Error(
        "SOP Instance UID is required for retrieval of instance frames"
      );
    }
    if (!("frameNumbers" in options)) {
      throw new Error(
        "frame numbers are required for retrieval of instance frames"
      );
    }
    console.log(
      `retrieve frames ${options.frameNumbers.toString()} of instance ${
        options.sopInstanceUID
      }`
    );
    const url = `${this.wadoURL}/studies/${options.studyInstanceUID}/series/${
      options.seriesInstanceUID
    }/instances/${
      options.sopInstanceUID
    }/frames/${options.frameNumbers.toString()}`;

    const { mediaTypes } = options;
    let withCredentials = false;
    if ("withCredentials" in options) {
      if(options.withCredentials) {
        withCredentials = options.withCredentials;
      }
    }
    
    if (!mediaTypes) {
      return this._httpGetMultipartApplicationOctetStream(url, false, false, false, false, withCredentials);
    }

    const commonMediaType = DICOMwebClient._getCommonMediaType(mediaTypes);

    if (commonMediaType === MEDIATYPES.OCTET_STREAM) {
      return this._httpGetMultipartApplicationOctetStream(url, mediaTypes, false, false, false, withCredentials);
    } else if (commonMediaType.startsWith("image")) {
      return this._httpGetMultipartImage(url, mediaTypes, false, false, false, false, withCredentials);
    } else if (commonMediaType.startsWith("video")) {
      return this._httpGetMultipartVideo(url, mediaTypes, false, false, false, false, withCredentials);
    }

    throw new Error(
      `Media type ${commonMediaType} is not supported for retrieval of frames.`
    );
  }

  /**
   * Retrieves an individual, server-side rendered DICOM Instance.
   *
   * @param {Object} options
   * @param {String} options.studyInstanceUID - Study Instance UID
   * @param {String} options.seriesInstanceUID - Series Instance UID
   * @param {String} options.sopInstanceUID - SOP Instance UID
   * @param {String[]} [options.mediaType] - Acceptable HTTP media types
   * @param {Object} [options.queryParams] - HTTP query parameters
   * @returns {ArrayBuffer} Rendered DICOM Instance
   */
  retrieveInstanceRendered(options) {
    if (!("studyInstanceUID" in options)) {
      throw new Error(
        "Study Instance UID is required for retrieval of rendered instance"
      );
    }
    if (!("seriesInstanceUID" in options)) {
      throw new Error(
        "Series Instance UID is required for retrieval of rendered instance"
      );
    }
    if (!("sopInstanceUID" in options)) {
      throw new Error(
        "SOP Instance UID is required for retrieval of rendered instance"
      );
    }

    const url = `${this.wadoURL}/studies/${options.studyInstanceUID}/series/${
      options.seriesInstanceUID
    }/instances/${options.sopInstanceUID}/rendered`;

    const { mediaTypes, queryParams } = options;
    const headers = {};
    let withCredentials = false;
    if ("withCredentials" in options) {
      if(options.withCredentials) {
        withCredentials = options.withCredentials;
      }
    }
    if (!mediaTypes) {
      const responseType = "arraybuffer";
      if (queryParams) {
        url += DICOMwebClient._parseQueryParameters(queryParams);
      }
      return this._httpGet(url, headers, responseType, false, withCredentials);
    }

    const commonMediaType = DICOMwebClient._getCommonMediaType(mediaTypes);
    if (commonMediaType.startsWith("image")) {
      return this._httpGetImage(url, mediaTypes, queryParams, false, withCredentials);
    } else if (commonMediaType.startsWith("video")) {
      return this._httpGetVideo(url, mediaTypes, queryParams, false, withCredentials);
    } else if (commonMediaType.startsWith("text")) {
      return this._httpGetText(url, mediaTypes, queryParams, false, withCredentials);
    } else if (commonMediaType === MEDIATYPES.PDF) {
      return this._httpGetApplicationPdf(url, queryParams, false, withCredentials);
    }

    throw new Error(
      `Media type ${commonMediaType} is not supported for retrieval of rendered instance.`
    );
  }

  /**
   * Retrieves a thumbnail of an DICOM Instance.
   *
   * @param {Object} options
   * @param {String} options.studyInstanceUID - Study Instance UID
   * @param {String} options.seriesInstanceUID - Series Instance UID
   * @param {String} options.sopInstanceUID - SOP Instance UID
   * @param {String[]} [options.mediaType] - Acceptable HTTP media types
   * @param {Object} [options.queryParams] - HTTP query parameters
   * @returns {ArrayBuffer} Thumbnail
   */
  retrieveInstanceThumbnail(options) {
    if (!("studyInstanceUID" in options)) {
      throw new Error(
        "Study Instance UID is required for retrieval of rendered instance"
      );
    }
    if (!("seriesInstanceUID" in options)) {
      throw new Error(
        "Series Instance UID is required for retrieval of rendered instance"
      );
    }
    if (!("sopInstanceUID" in options)) {
      throw new Error(
        "SOP Instance UID is required for retrieval of rendered instance"
      );
    }

    const url = `${this.wadoURL}/studies/${options.studyInstanceUID}/series/${
      options.seriesInstanceUID
    }/instances/${options.sopInstanceUID}/thumbnail`;

    const { mediaTypes, queryParams } = options;
    const headers = {};
    let withCredentials = false;
    if ("withCredentials" in options) {
      if(options.withCredentials) {
        withCredentials = options.withCredentials;
      }
    }
    if (!mediaTypes) {
      const responseType = "arraybuffer";
      if (queryParams) {
        url += DICOMwebClient._parseQueryParameters(queryParams);
      }
      return this._httpGet(url, headers, responseType, false, withCredentials);
    }

    const commonMediaType = DICOMwebClient._getCommonMediaType(mediaTypes);
    if (commonMediaType.startsWith("image")) {
      return this._httpGetImage(url, mediaTypes, queryParams, false, withCredentials);
    }

    throw new Error(
      `Media type ${commonMediaType} is not supported for retrieval of rendered instance.`
    );
  }

  /**
   * Retrieves rendered frames for a DICOM Instance.
   *
   * @param {Object} options
   * @param {String} options.studyInstanceUID - Study Instance UID
   * @param {String} options.seriesInstanceUID - Series Instance UID
   * @param {String} options.sopInstanceUID - SOP Instance UID
   * @param {String} options.frameNumbers - One-based indices of Frame Items
   * @param {Object} [options.queryParams] - HTTP query parameters
   * @returns {ArrayBuffer[]} Rendered Frame Items as byte arrays
   */
  retrieveInstanceFramesRendered(options) {
    if (!("studyInstanceUID" in options)) {
      throw new Error(
        "Study Instance UID is required for retrieval of rendered instance frames"
      );
    }
    if (!("seriesInstanceUID" in options)) {
      throw new Error(
        "Series Instance UID is required for retrieval of rendered instance frames"
      );
    }
    if (!("sopInstanceUID" in options)) {
      throw new Error(
        "SOP Instance UID is required for retrieval of rendered instance frames"
      );
    }
    if (!("frameNumbers" in options)) {
      throw new Error(
        "frame numbers are required for retrieval of rendered instance frames"
      );
    }

    console.debug(
      `retrieve rendered frames ${options.frameNumbers.toString()} of instance ${
        options.sopInstanceUID
      }`
    );
    const url = `${this.wadoURL}/studies/${options.studyInstanceUID}/series/${
      options.seriesInstanceUID
    }/instances/${
      options.sopInstanceUID
    }/frames/${options.frameNumbers.toString()}/rendered`;

    const { mediaTypes, queryParams } = options;
    const headers = {};
    let withCredentials = false;
    if ("withCredentials" in options) {
      if(options.withCredentials) {
        withCredentials = options.withCredentials;
      }
    }
    if (!mediaTypes) {
      const responseType = "arraybuffer";
      if (queryParams) {
        url += DICOMwebClient._parseQueryParameters(queryParams);
      }
      return this._httpGet(url, headers, responseType, false, withCredentials);
    }

    const commonMediaType = DICOMwebClient._getCommonMediaType(mediaTypes);
    if (commonMediaType.startsWith("image")) {
      return this._httpGetImage(url, mediaTypes, queryParams, false, withCredentials);
    } else if (commonMediaType.startsWith("video")) {
      return this._httpGetVideo(url, mediaTypes, queryParams, false, withCredentials);
    }

    throw new Error(
      `Media type ${commonMediaType} is not supported for retrieval of rendered frame.`
    );
  }

  /**
   * Retrieves thumbnail of frames for a DICOM Instance.
   *
   * @param {Object} options
   * @param {String} options.studyInstanceUID - Study Instance UID
   * @param {String} options.seriesInstanceUID - Series Instance UID
   * @param {String} options.sopInstanceUID - SOP Instance UID
   * @param {String} options.frameNumbers - One-based indices of Frame Items
   * @param {Object} [options.queryParams] - HTTP query parameters
   * @returns {ArrayBuffer[]} Rendered Frame Items as byte arrays
   */
  retrieveInstanceFramesThumbnail(options) {
    if (!("studyInstanceUID" in options)) {
      throw new Error(
        "Study Instance UID is required for retrieval of rendered instance frames"
      );
    }
    if (!("seriesInstanceUID" in options)) {
      throw new Error(
        "Series Instance UID is required for retrieval of rendered instance frames"
      );
    }
    if (!("sopInstanceUID" in options)) {
      throw new Error(
        "SOP Instance UID is required for retrieval of rendered instance frames"
      );
    }
    if (!("frameNumbers" in options)) {
      throw new Error(
        "frame numbers are required for retrieval of rendered instance frames"
      );
    }

    console.debug(
      `retrieve rendered frames ${options.frameNumbers.toString()} of instance ${
        options.sopInstanceUID
      }`
    );
    const url = `${this.wadoURL}/studies/${options.studyInstanceUID}/series/${
      options.seriesInstanceUID
    }/instances/${
      options.sopInstanceUID
    }/frames/${options.frameNumbers.toString()}/thumbnail`;

    const { mediaTypes, queryParams } = options;
    const headers = {};
    let withCredentials = false;
    if ("withCredentials" in options) {
      if(options.withCredentials) {
        withCredentials = options.withCredentials;
      }
    }
    if (!mediaTypes) {
      const responseType = "arraybuffer";
      if (queryParams) {
        url += DICOMwebClient._parseQueryParameters(queryParams);
      }
      return this._httpGet(url, headers, responseType, false, withCredentials);
    }

    const commonMediaType = DICOMwebClient._getCommonMediaType(mediaTypes);
    if (commonMediaType.startsWith("image")) {
      return this._httpGetImage(url, mediaTypes, queryParams, false, withCredentials);
    }

    throw new Error(
      `Media type ${commonMediaType} is not supported for retrieval of rendered frame.`
    );
  }

  /**
   * Retrieves a DICOM Instance.
   *
   * @param {Object} options
   * @param {String} options.studyInstanceUID - Study Instance UID
   * @param {String} options.seriesInstanceUID - Series Instance UID
   * @param {String} options.sopInstanceUID - SOP Instance UID
   * @returns {ArrayBuffer} DICOM Part 10 file as Arraybuffer
   */
  retrieveInstance(options) {
    if (!("studyInstanceUID" in options)) {
      throw new Error("Study Instance UID is required");
    }
    if (!("seriesInstanceUID" in options)) {
      throw new Error("Series Instance UID is required");
    }
    if (!("sopInstanceUID" in options)) {
      throw new Error("SOP Instance UID is required");
    }
    const url = `${this.wadoURL}/studies/${options.studyInstanceUID}/series/${
      options.seriesInstanceUID
    }/instances/${options.sopInstanceUID}`;

    const { mediaTypes } = options;
    let withCredentials = false;
    if ("withCredentials" in options) {
      if(options.withCredentials) {
        withCredentials = options.withCredentials;
      }
    }
    if (!mediaTypes) {
      return this._httpGetMultipartApplicationDicom(url, false, false, false, withCredentials).then(getFirstResult);
    }

    const commonMediaType = DICOMwebClient._getCommonMediaType(mediaTypes);
    if (commonMediaType === MEDIATYPES.DICOM) {
      return this._httpGetMultipartApplicationDicom(url, mediaTypes, false, false, withCredentials).then(
        getFirstResult
      );
    }

    throw new Error(
      `Media type ${commonMediaType} is not supported for retrieval of instance.`
    );
  }

  /**
   * Retrieves all DICOM Instances of a Series.
   *
   * @param {Object} options
   * @param {String} options.studyInstanceUID - Study Instance UID
   * @param {String} options.seriesInstanceUID - Series Instance UID
   * @returns {ArrayBuffer[]} DICOM Instances
   */
  retrieveSeries(options) {
    if (!("studyInstanceUID" in options)) {
      throw new Error("Study Instance UID is required");
    }
    if (!("seriesInstanceUID" in options)) {
      throw new Error("Series Instance UID is required");
    }

    const url = `${this.wadoURL}/studies/${options.studyInstanceUID}/series/${
      options.seriesInstanceUID
    }`;

    const { mediaTypes } = options;
    let withCredentials = false;
    if ("withCredentials" in options) {
      if(options.withCredentials) {
        withCredentials = options.withCredentials;
      }
    }
    if (!mediaTypes) {
      return this._httpGetMultipartApplicationDicom(url, false, false, false, withCredentials);
    }

    const commonMediaType = DICOMwebClient._getCommonMediaType(mediaTypes);
    if (commonMediaType === MEDIATYPES.DICOM) {
      return this._httpGetMultipartApplicationDicom(url, mediaTypes, false, false, withCredentials);
    }

    throw new Error(
      `Media type ${commonMediaType} is not supported for retrieval of series.`
    );
  }

  /**
   * Retrieves all DICOM Instances of a Study.
   *
   * @param {Object} options
   * @param {String} options.studyInstanceUID - Study Instance UID
   * @returns {ArrayBuffer[]} DICOM Instances
   */
  retrieveStudy(options) {
    if (!("studyInstanceUID" in options)) {
      throw new Error("Study Instance UID is required");
    }

    const url = `${this.wadoURL}/studies/${options.studyInstanceUID}`;

    const { mediaTypes } = options;
    let withCredentials = false;
    if ("withCredentials" in options) {
      if(options.withCredentials) {
        withCredentials = options.withCredentials;
      }
    }
    if (!mediaTypes) {
      return this._httpGetMultipartApplicationDicom(url, false, false, false, withCredentials);
    }

    const commonMediaType = DICOMwebClient._getCommonMediaType(mediaTypes);
    if (commonMediaType === MEDIATYPES.DICOM) {
      return this._httpGetMultipartApplicationDicom(url, mediaTypes, false, false, withCredentials);
    }

    throw new Error(
      `Media type ${commonMediaType} is not supported for retrieval of study.`
    );
  }

  /**
   * Retrieves and parses BulkData from a BulkDataURI location.
   * Decodes the multipart encoded data and returns the resulting data
   * as an ArrayBuffer.
   *
   * See http://dicom.nema.org/medical/dicom/current/output/chtml/part18/sect_6.5.5.html
   *
   * @param {Object} options
   * @param {String} BulkDataURI - URI for retrieval of bulkdata
   * @return {Promise<ArrayBuffer>}
   */
  retrieveBulkData(options) {
    if (!("BulkDataURI" in options)) {
      throw new Error("BulkDataURI is required.");
    }

    const url = options.BulkDataURI;
    const { mediaTypes, byteRange } = options;
    let withCredentials = false;
    if ("withCredentials" in options) {
      if(options.withCredentials) {
        withCredentials = options.withCredentials;
      }
    }
    if (!mediaTypes) {
      return this._httpGetMultipartApplicationOctetStream(
        url,
        mediaTypes,
        byteRange,
        false, false, withCredentials
      );
    }

    const commonMediaType = DICOMwebClient._getCommonMediaType(mediaTypes);

    if (commonMediaType === MEDIATYPES.OCTET_STREAM) {
      return this._httpGetMultipartApplicationOctetStream(
        url,
        mediaTypes,
        byteRange,
        false, false, withCredentials
      );
    } else if (commonMediaType.startsWith("image")) {
      return this._httpGetMultipartImage(url, mediaTypes, byteRange, false, false, false, withCredentials);
    }

    throw new Error(
      `Media type ${commonMediaType} is not supported for retrieval of bulk data.`
    );
  }

  /**
   * Stores DICOM Instances.
   *
   * @param {Object} options
   * @param {ArrayBuffer[]} options.datasets - DICOM Instances in PS3.10 format
   * @param {String} [options.studyInstanceUID] - Study Instance UID
   * @returns {Promise} Response message
   */
  storeInstances(options) {
    if (!("datasets" in options)) {
      throw new Error("datasets are required for storing");
    }

    let url = `${this.stowURL}/studies`;
    if ("studyInstanceUID" in options) {
      url += `/${options.studyInstanceUID}`;
    }

    const { data, boundary } = multipartEncode(options.datasets);
    const headers = {
      "Content-Type": `multipart/related; type="application/dicom"; boundary="${boundary}"`
    };
    let withCredentials = false;
    if ("withCredentials" in options) {
      if(options.withCredentials) {
        withCredentials = options.withCredentials;
      }
    }
    return this._httpPost(url, headers, data, options.progressCallback, withCredentials);
  }
}

export { DICOMwebClient };
export default DICOMwebClient;<|MERGE_RESOLUTION|>--- conflicted
+++ resolved
@@ -198,7 +198,6 @@
         }
       }
 
-<<<<<<< HEAD
       if (requestHooks && validRequestHooks(requestHooks)) { 
         const metadata = { method, url };
         const pipeRequestHooks = functions => (args) => functions.reduce((args, fn) => fn(args, metadata), args);
@@ -206,7 +205,6 @@
         request = pipedRequest(request);
       }
 
-=======
       // Add withCredentials to request if needed
       if ("withCredentials" in options) {
         if (options.withCredentials) {
@@ -214,8 +212,6 @@
         }
       }
 
-
->>>>>>> b308c592
       if ("data" in options) {
         request.send(options.data);
       } else {
@@ -234,18 +230,11 @@
    * @return {*}
    * @private
    */
-<<<<<<< HEAD
-  _httpGet(url, headers, responseType, progressCallback) {
-    return this._httpRequest(url, "get", headers, { 
-      responseType, 
-      progressCallback 
-=======
   _httpGet(url, headers, responseType, progressCallback, withCredentials) {
     return this._httpRequest(url, "get", headers, {
       responseType,
       progressCallback,
       withCredentials
->>>>>>> b308c592
     });
   }
 
@@ -689,18 +678,11 @@
    * @private
    * @returns {Promise} Response
    */
-<<<<<<< HEAD
-  _httpPost(url, headers, data, progressCallback) {
-    return this._httpRequest(url, "post", headers, { 
-      data, 
-      progressCallback 
-=======
   _httpPost(url, headers, data, progressCallback, withCredentials) {
     return this._httpRequest(url, "post", headers, {
       data,
       progressCallback,
       withCredentials
->>>>>>> b308c592
     });
   }
 
