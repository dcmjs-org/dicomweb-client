--- conflicted
+++ resolved
@@ -58,11 +58,8 @@
    * @param {String} options.username - Username
    * @param {String} options.password - Password
    * @param {Object} options.headers - HTTP headers
-<<<<<<< HEAD
    * @param {Array.<RequestHook>} options.requestHooks - Request hooks.
-=======
    * @param {Object} options.verbose - print to console request warnings and errors, default true
->>>>>>> 4799d1e4
    */
   constructor(options) {
     this.baseURL = options.url;
